name: Build Release

on:
  release:
    types: [published]
  workflow_dispatch:

jobs:
  build:
    name: Build ${{ matrix.target }}
    continue-on-error: ${{ matrix.experimental == 1 }}
    strategy:
      fail-fast: false
      matrix:
        include:
          - runs-on: macos-latest
            target: x86_64-apple-darwin
          - runs-on: macos-latest
            target: aarch64-apple-darwin
          - runs-on: windows-latest
            target: x86_64-pc-windows-msvc
          - runs-on: windows-latest
            target: aarch64-pc-windows-msvc
            experimental: true
          - runs-on: ubuntu-latest
            target: x86_64-unknown-linux-gnu
          - runs-on: ubuntu-latest
            target: x86_64-unknown-linux-musl
          - runs-on: ubuntu-latest
            target: aarch64-unknown-linux-musl

    runs-on: ${{ matrix.runs-on }}
    steps:
      - uses: actions/checkout@v3
      - uses: actions/setup-python@v4
        with:
          python-version: 3.9
          architecture: x64
      - name: Build wheels
        uses: PyO3/maturin-action@v1
        with:
          target: ${{ matrix.target }}
          args: --profile release-lto --out dist -m Cargo.toml
          manylinux: auto
      - name: Build wheels (musl)
        if: contains(matrix.target, 'musl')
        uses: PyO3/maturin-action@v1
        with:
          target: ${{ matrix.target }}
          args: --profile release-lto --out dist -m Cargo.toml
          manylinux: musllinux_1_2
      - name: Install built wheel
        if: "startsWith(matrix.target, 'x86_64')"
        run: |
          pip install gvmkit-build --no-index --find-links dist --force-reinstall
      - name: Upload wheels
        uses: actions/upload-artifact@v3
        with:
          name: wheels
          path: dist
      - name: "Archive binary"
        if: "matrix.runs-on == 'ubuntu-latest'"
        run: |
          ARCHIVE_FILE=gvmkit-build-${{ matrix.target }}.tar.gz
<<<<<<< HEAD
          tar --format=pax -czvf $ARCHIVE_FILE -C target/${{ matrix.target }}/release gvmkit-build
          shasum -a 256 $ARCHIVE_FILE > $ARCHIVE_FILE.sha256
      - name: "Archive binary"
        if: "matrix.runs-on == 'macos-latest'"
        run: |
          ARCHIVE_FILE=gvmkit-build-${{ matrix.target }}.tar.gz
          gtar --format=pax -czvf $ARCHIVE_FILE -C target/${{ matrix.target }}/release gvmkit-build
=======
          tar czvf $ARCHIVE_FILE -C target/${{ matrix.target }}/release-lto gvmkit-build
>>>>>>> 303e8d58
          shasum -a 256 $ARCHIVE_FILE > $ARCHIVE_FILE.sha256
      - name: "Archive binary"
        shell: bash
        if: "matrix.runs-on == 'windows-latest'"
        run: |
            ARCHIVE_FILE=gvmkit-build-${{ matrix.target }}.zip
            7z a $ARCHIVE_FILE ./target/${{ matrix.target }}/release-lto/gvmkit-build.exe          
            sha256sum $ARCHIVE_FILE > $ARCHIVE_FILE.sha256
      - name: "Upload binary"
        uses: actions/upload-artifact@v3
        with:
          name: binaries
          path: |
            *.tar.gz
            *.zip
            *.sha256

  release:
    name: Release
    runs-on: ubuntu-latest
    if: "startsWith(github.ref, 'refs/tags/')"
    needs: build
    steps:
      - uses: actions/download-artifact@v3
        with:
          name: wheels
      - uses: actions/setup-python@v4
        with:
          python-version: 3.9
      - name: Publish to PyPI
        env:
          TWINE_USERNAME: __token__
          TWINE_PASSWORD: ${{ secrets.PYPI_PASSWORD }}
        run: |
          pip install --upgrade twine
          twine upload --skip-existing *
      - uses: actions/download-artifact@v3
        with:
          name: binaries
          path: binaries
      - name: Release
        uses: softprops/action-gh-release@v1
        with:
          files: binaries/*<|MERGE_RESOLUTION|>--- conflicted
+++ resolved
@@ -62,17 +62,13 @@
         if: "matrix.runs-on == 'ubuntu-latest'"
         run: |
           ARCHIVE_FILE=gvmkit-build-${{ matrix.target }}.tar.gz
-<<<<<<< HEAD
-          tar --format=pax -czvf $ARCHIVE_FILE -C target/${{ matrix.target }}/release gvmkit-build
+          tar czvf $ARCHIVE_FILE -C target/${{ matrix.target }}/release-lto gvmkit-build
           shasum -a 256 $ARCHIVE_FILE > $ARCHIVE_FILE.sha256
       - name: "Archive binary"
         if: "matrix.runs-on == 'macos-latest'"
         run: |
           ARCHIVE_FILE=gvmkit-build-${{ matrix.target }}.tar.gz
-          gtar --format=pax -czvf $ARCHIVE_FILE -C target/${{ matrix.target }}/release gvmkit-build
-=======
-          tar czvf $ARCHIVE_FILE -C target/${{ matrix.target }}/release-lto gvmkit-build
->>>>>>> 303e8d58
+          gtar --format=pax -czvf $ARCHIVE_FILE -C target/${{ matrix.target }}/release-lto gvmkit-build
           shasum -a 256 $ARCHIVE_FILE > $ARCHIVE_FILE.sha256
       - name: "Archive binary"
         shell: bash
