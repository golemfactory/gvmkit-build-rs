// this example uses the binary generated by the rust project in the parent directory
// said project is released on GitHub, and the correct URL is constructed based on
// the target operating system and the version in package.json

// your binary could be downloaded from any URL and could use any logic you want
// to construct said URL. You could even A/B test two different binary distribution
// solutions!

const { existsSync, mkdirSync } = require("fs");
const axios = require("axios");
const tar = require("tar");
const unzipper = require("unzipper");
const rimraf = require("rimraf");

const { Binary } = require("@cloudflare/binary-install");
const os = require("os");
const { join } = require("path");
const cTable = require("console.table");

const error = (msg) => {
  console.error(msg);
  process.exit(1);
};

const { version, name, repository } = require("./package.json");

class GvmKitBuildBinary extends Binary {
  install() {
    const dir = this._getInstallDirectory();
    if (!existsSync(dir)) {
      mkdirSync(dir, { recursive: true });
    }

    this.binaryDirectory = join(dir, "bin");

    if (existsSync(this.binaryDirectory)) {
      rimraf.sync(this.binaryDirectory);
    }

    mkdirSync(this.binaryDirectory, { recursive: true });

    console.log(`Downloading release from ${this.url}`);
    const is_zip = this.url.endsWith(".zip");

    return axios({ url: this.url, responseType: "stream" })
      .then(async (res) => {
        if (is_zip) {
          await res.data.pipe(unzipper.Extract({ path: this.binaryDirectory }));
        } else {
          await res.data.pipe(tar.x({ C: this.binaryDirectory }));
        }
      })
      .then(() => {
        console.log(
          `${this.name ? this.name : "Your package"} has been installed!`
        );
      })
      .catch((e) => {
        error(`Error fetching release: ${e.message}`);
      });
  }
}

const supportedPlatforms = [
  {
    TYPE: "Windows_NT",
    ARCHITECTURE: "x64",
    RUST_TARGET: "x86_64-pc-windows-msvc",
    PACKING: "zip",
  },
  {
    TYPE: "Linux",
    ARCHITECTURE: "x64",
    RUST_TARGET: "x86_64-unknown-linux-musl",
    PACKING: "tar.gz",
  },
  {
    TYPE: "Darwin",
    ARCHITECTURE: "x64",
    RUST_TARGET: "x86_64-apple-darwin",
<<<<<<< HEAD
    PACKING: "tar.gz"
=======
    PACKING: "tar.gz",
>>>>>>> 303e8d58
  },
  {
    TYPE: "Darwin",
    ARCHITECTURE: "arm64",
    RUST_TARGET: "aarch64-apple-darwin",
<<<<<<< HEAD
    PACKING: "tar.gz"
  }
=======
    PACKING: "tar.gz",
  },
>>>>>>> 303e8d58
];

const getPlatform = () => {
  const type = os.type();
  const architecture = os.arch();

  for (let index in supportedPlatforms) {
    let supportedPlatform = supportedPlatforms[index];
    if (
      type === supportedPlatform.TYPE &&
      architecture === supportedPlatform.ARCHITECTURE
    ) {
      return supportedPlatform;
    }
  }

  error(
    `Platform with type "${type}" and architecture "${architecture}" is not supported by ${name}.\nYour system must be one of the following:\n\n${cTable.getTable(
      supportedPlatforms
    )}`
  );
};

const getBinary = () => {
  const platform = getPlatform();
  // the url for this binary is constructed from values in `package.json`
  // https://github.com/cloudflare/binary-install/releases/download/v1.0.0/binary-install-example-v1.0.0-x86_64-apple-darwin.tar.gz
<<<<<<< HEAD
  const url = `${repository.url}/releases/download/v0.3.1/gvmkit-build-${platform.RUST_TARGET}.${platform.PACKING}`;
  return new MyBinary(url, { name: "gvmkit-build" });
=======
  const url = `${repository.url}/releases/download/v0.2.2/gvmkit-build-${platform.RUST_TARGET}.${platform.PACKING}`;
  return new GvmKitBuildBinary(url, { name: "gvmkit-build" });
>>>>>>> 303e8d58
};

const run = () => {
  const binary = getBinary();
  binary.run();
};

const install = () => {
  const binary = getBinary();
  binary.install();
};

const uninstall = () => {
  const binary = getBinary();
  binary.uninstall();
};

module.exports = {
  install,
  run,
  uninstall,
};<|MERGE_RESOLUTION|>--- conflicted
+++ resolved
@@ -78,23 +78,14 @@
     TYPE: "Darwin",
     ARCHITECTURE: "x64",
     RUST_TARGET: "x86_64-apple-darwin",
-<<<<<<< HEAD
-    PACKING: "tar.gz"
-=======
     PACKING: "tar.gz",
->>>>>>> 303e8d58
   },
   {
     TYPE: "Darwin",
     ARCHITECTURE: "arm64",
     RUST_TARGET: "aarch64-apple-darwin",
-<<<<<<< HEAD
-    PACKING: "tar.gz"
-  }
-=======
     PACKING: "tar.gz",
   },
->>>>>>> 303e8d58
 ];
 
 const getPlatform = () => {
@@ -122,13 +113,8 @@
   const platform = getPlatform();
   // the url for this binary is constructed from values in `package.json`
   // https://github.com/cloudflare/binary-install/releases/download/v1.0.0/binary-install-example-v1.0.0-x86_64-apple-darwin.tar.gz
-<<<<<<< HEAD
-  const url = `${repository.url}/releases/download/v0.3.1/gvmkit-build-${platform.RUST_TARGET}.${platform.PACKING}`;
-  return new MyBinary(url, { name: "gvmkit-build" });
-=======
-  const url = `${repository.url}/releases/download/v0.2.2/gvmkit-build-${platform.RUST_TARGET}.${platform.PACKING}`;
+  const url = `${repository.url}/releases/download/v0.3.5/gvmkit-build-${platform.RUST_TARGET}.${platform.PACKING}`;
   return new GvmKitBuildBinary(url, { name: "gvmkit-build" });
->>>>>>> 303e8d58
 };
 
 const run = () => {
