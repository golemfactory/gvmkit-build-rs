--- conflicted
+++ resolved
@@ -1,11 +1,6 @@
 [package]
-<<<<<<< HEAD
-name = "gvmkit"
-version = "0.1.1"
-=======
 name = "gvmkit-build"
 version = "0.2.2"
->>>>>>> a1a0f292
 authors = ["Golem Factory <contact@golem.network>"]
 edition = "2021"
 license = "GPL-3.0"
@@ -29,13 +24,8 @@
 sha3 = "0.10.6"
 structopt = "0.3"
 tar = "0.4"
-<<<<<<< HEAD
-tokio = { version = "1.25.0", features = ["macros", "fs"] }
+tokio = { version = "0.2", features = ["macros"] }
 trust-dns-resolver = { version = "0.22.0" }
-=======
-tokio = { version = "0.2", features = ["macros"] }
-trust-dns-resolver = { version = "0.19", features = ["mdns"] }
 
 [package.metadata.maturin]
-name = "gvmkit-build"
->>>>>>> a1a0f292
+name = "gvmkit-build"